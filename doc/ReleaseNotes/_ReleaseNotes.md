# Release notes

## Next version

### Features

### Breaking changes

### Bug fixes

<<<<<<< HEAD

## Release 1.30.0

 * No major changes.
=======
## Release 1.31.0

### Features

* Equality: You can now use `enum` as member types for `[EqualityHash]` and `[EqualityKey]`
* Immutability: readonly fields are now allowed when they are of immutable types.

### Bug fixes
* Equality: Using an indexer won't break the code generation anymore.

## Release 1.30.0

 * No major changes.

## 1.22.0 (May 17th 2018)	

 * Added support for System.Guid as a supported immutable type.
>>>>>>> fb91348c
<|MERGE_RESOLUTION|>--- conflicted
+++ resolved
@@ -8,12 +8,6 @@
 
 ### Bug fixes
 
-<<<<<<< HEAD
-
-## Release 1.30.0
-
- * No major changes.
-=======
 ## Release 1.31.0
 
 ### Features
@@ -30,5 +24,4 @@
 
 ## 1.22.0 (May 17th 2018)	
 
- * Added support for System.Guid as a supported immutable type.
->>>>>>> fb91348c
+ * Added support for System.Guid as a supported immutable type.